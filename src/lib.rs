--- conflicted
+++ resolved
@@ -22,12 +22,8 @@
 mod data;
 mod io;
 mod listeners;
-<<<<<<< HEAD
 mod mio_util;
-pub mod paths;
-=======
 mod paths;
->>>>>>> 12ea8ace
 mod proto;
 mod watch;
 mod zookeeper;
